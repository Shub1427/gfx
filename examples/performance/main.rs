// Copyright 2014 The Gfx-rs Developers.
//
// Licensed under the Apache License, Version 2.0 (the "License");
// you may not use this file except in compliance with the License.
// You may obtain a copy of the License at
//
//     http://www.apache.org/licenses/LICENSE-2.0
//
// Unless required by applicable law or agreed to in writing, software
// distributed under the License is distributed on an "AS IS" BASIS,
// WITHOUT WARRANTIES OR CONDITIONS OF ANY KIND, either express or implied.
// See the License for the specific language governing permissions and
// limitations under the License.

<<<<<<< HEAD
#![feature(phase)]
#![feature(plugin)]

extern crate cgmath;
extern crate gfx;
#[macro_use]
#[plugin]
=======
extern crate cgmath;
extern crate gfx;
#[macro_use]
>>>>>>> 4e937771
extern crate gfx_macros;
extern crate glfw;
extern crate time;
extern crate "gfx_gl" as gl;

use time::precise_time_s;
use cgmath::FixedArray;
use cgmath::{Matrix, Point3, Vector3, Matrix3, ToMatrix4};
use cgmath::{Transform, AffineMatrix3, Vector4, Array1};
use gfx::{Device, DeviceHelper, ToSlice};
use glfw::Context;
use gl::Gl;
use gl::types::*;
use std::mem;
use std::ptr;
use std::str;
use std::os;
use std::str::FromStr;
use std::sync::mpsc::Receiver;
use std::iter::repeat;
use std::ffi::CString;
use std::num::Int;

#[vertex_format]
#[derive(Copy)]
struct Vertex {
    #[as_float]
    #[name = "a_Pos"]
    pos: [i8; 3],
}

// The shader_param attribute makes sure the following struct can be used to
// pass parameters to a shader. Its argument is the name of the type that will
// be generated to represent your the program. Search for link_program below, to
// see how it's used.
#[shader_param(TriangleBatch)]
struct Params {
    #[name = "u_Transform"]
    transform: [[f32; 4]; 4],
}

static VERTEX_SRC: gfx::ShaderSource<'static> = shaders! {
GLSL_150: b"
    #version 150 core
    in vec3 a_Pos;
    uniform mat4 u_Transform;

    void main() {
        gl_Position = u_Transform * vec4(a_Pos, 1.0);
    }
"
};

static FRAGMENT_SRC: gfx::ShaderSource<'static> = shaders! {
GLSL_150: b"
    #version 150 core
    out vec4 o_Color;

    void main() {
        o_Color = vec4(1., 0., 0., 1.);
    }
"
};

//----------------------------------------

fn gfx_main(glfw: glfw::Glfw,
            window: glfw::Window,
            events: Receiver<(f64, glfw::WindowEvent)>,
            dimension: int) {
    let (w, h) = window.get_framebuffer_size();
    let frame = gfx::Frame::new(w as u16, h as u16);

    let mut device = gfx::GlDevice::new(|s| window.get_proc_address(s));

    let state = gfx::DrawState::new().depth(gfx::state::Comparison::LessEqual, true);

    let vertex_data = [
        // front (0, 1, 0)
        Vertex { pos: [-1,  1, -1] },
        Vertex { pos: [ 1,  1, -1] },
        Vertex { pos: [ 1,  1,  1] },
    ];

    let mesh = device.create_mesh(&vertex_data);
    let slice = mesh.to_slice(gfx::PrimitiveType::TriangleList);

    let texture_info = gfx::tex::TextureInfo {
        width: 1,
        height: 1,
        depth: 1,
        levels: 1,
        kind: gfx::tex::TextureKind::Texture2D,
        format: gfx::tex::RGBA8,
    };
    let image_info = texture_info.to_image_info();
    let texture = device.create_texture(texture_info).unwrap();
    device.update_texture(&texture, &image_info,
                          &[0x20u8, 0xA0u8, 0xC0u8, 0x00u8])
        .unwrap();

    let program = device.link_program(VERTEX_SRC.clone(), FRAGMENT_SRC.clone())
                        .unwrap();
    let view: AffineMatrix3<f32> = Transform::look_at(
        &Point3::new(0f32, -5.0, 0.0),
        &Point3::new(0f32, 0.0, 0.0),
        &Vector3::unit_z(),
    );
    let aspect = w as f32 / h as f32;
    let proj = cgmath::perspective(cgmath::deg(45.0f32), aspect, 1.0, 10.0);

    let clear_data = gfx::ClearData {
        color: [0.3, 0.3, 0.3, 1.0],
        depth: 1.0,
        stencil: 0,
    };

    let mut graphics = gfx::Graphics::new(device);
    let batch: TriangleBatch = graphics.make_batch(&program, &mesh, slice, &state).unwrap();

    while !window.should_close() {
        glfw.poll_events();
        for (_, event) in glfw::flush_messages(&events) {
            match event {
                glfw::WindowEvent::Key(glfw::Key::Escape, _, glfw::Action::Press, _) =>
                    window.set_should_close(true),
                _ => {},
            }
        }

        let start = precise_time_s() * 1000.;
        graphics.clear(clear_data, gfx::COLOR | gfx::DEPTH, &frame);

        for x in range(-dimension, dimension) {
            for y in range(-dimension, dimension) {
                let mut model = Matrix3::identity().mul_s(0.01f32).to_matrix4();
                model.w = Vector4::new(x as f32 * 0.05,
                                       0f32,
                                       y as f32 * 0.05,
                                       1f32);

                let data = Params {
                    transform: proj.mul_m(&view.mat)
                                   .mul_m(&model).into_fixed(),
                };
                graphics.draw(&batch, &data, &frame);
            }
        }

        let pre_submit = precise_time_s() * 1000.;
        graphics.end_frame();
        let post_submit = precise_time_s() * 1000.;
        window.swap_buffers();
        let swap = precise_time_s() * 1000.;

        println!("total time:\t\t{0:4.2}ms", swap - start);
        println!("\tcreate list:\t{0:4.2}ms", pre_submit - start);
        println!("\tsubmit:\t\t{0:4.2}ms", post_submit - pre_submit);
        println!("\tgpu wait:\t{0:4.2}ms", swap - post_submit)
    }
}

static VS_SRC: &'static str = "
    #version 150 core
    in vec3 a_Pos;
    uniform mat4 u_Transform;

    void main() {
        gl_Position = u_Transform * vec4(a_Pos, 1.0);
    }
";


static FS_SRC: &'static str = "
    #version 150 core
    out vec4 o_Color;

    void main() {
        o_Color = vec4(1., 0., 0., 1.);
    }
";


fn compile_shader(gl: &Gl, src: &str, ty: GLenum) -> GLuint { unsafe {
    use std::num::Int;
    let shader = gl.CreateShader(ty);
    // Attempt to compile the shader
    let src = CString::from_slice(src.as_bytes());
    gl.ShaderSource(shader, 1, &src.as_ptr(), ptr::null());
    gl.CompileShader(shader);

    // Get the compile status
    let mut status = gl::FALSE as GLint;
    gl.GetShaderiv(shader, gl::COMPILE_STATUS, &mut status);

    // Fail on error
    if status != (gl::TRUE as GLint) {
        let mut len: GLint = 0;
        gl.GetShaderiv(shader, gl::INFO_LOG_LENGTH, &mut len);
        let mut buf: Vec<u8> = repeat(0u8).take((len as int).saturating_sub(1) as uint).collect();     // subtract 1 to skip the trailing null character
        gl.GetShaderInfoLog(shader, len, ptr::null_mut(), buf.as_mut_ptr() as *mut GLchar);
        panic!("{}", str::from_utf8(buf.as_slice()).ok().expect("ShaderInfoLog not valid utf8"));
    }
    shader
}}

fn link_program(gl: &Gl, vs: GLuint, fs: GLuint) -> GLuint { unsafe {
    let program = gl.CreateProgram();
    gl.AttachShader(program, vs);
    gl.AttachShader(program, fs);
    gl.LinkProgram(program);
    // Get the link status
    let mut status = gl::FALSE as GLint;
    gl.GetProgramiv(program, gl::LINK_STATUS, &mut status);

    // Fail on error
    if status != (gl::TRUE as GLint) {
        let mut len: GLint = 0;
        gl.GetProgramiv(program, gl::INFO_LOG_LENGTH, &mut len);
        let mut buf: Vec<u8> = repeat(0u8).take((len as int).saturating_sub(1) as uint).collect();     // subtract 1 to skip the trailing null character
        gl.GetProgramInfoLog(program, len, ptr::null_mut(), buf.as_mut_ptr() as *mut GLchar);
        panic!("{}", str::from_utf8(buf.as_slice()).ok().expect("ProgramInfoLog not valid utf8"));
    }
    program
}}

fn gl_main(glfw: glfw::Glfw,
           window: glfw::Window,
           _: Receiver<(f64, glfw::WindowEvent),>,
           dimension: int) {
    let gl = Gl::load_with(|s| window.get_proc_address(s));

    // Create GLSL shaders
    let vs = compile_shader(&gl, VS_SRC, gl::VERTEX_SHADER);
    let fs = compile_shader(&gl, FS_SRC, gl::FRAGMENT_SHADER);
    let program = link_program(&gl, vs, fs);

    let mut vao = 0;
    let mut vbo = 0;

    let trans_uniform = unsafe {
        // Create Vertex Array Object
        gl.GenVertexArrays(1, &mut vao);
        gl.BindVertexArray(vao);

        // Create a Vertex Buffer Object and copy the vertex data to it
        gl.GenBuffers(1, &mut vbo);
        gl.BindBuffer(gl::ARRAY_BUFFER, vbo);

        let vertex_data = vec![
            // front (0, 1, 0)
            Vertex { pos: [-1,  1, -1] },
            Vertex { pos: [ 1,  1, -1] },
            Vertex { pos: [ 1,  1,  1] },
        ];

        gl.BufferData(gl::ARRAY_BUFFER,
                      (vertex_data.len() * mem::size_of::<Vertex>()) as GLsizeiptr,
                      mem::transmute(&vertex_data[0]),
                      gl::STATIC_DRAW);

        // Use shader program
        gl.UseProgram(program);
        let o_color = CString::from_slice("o_Color".as_bytes());
        gl.BindFragDataLocation(program, 0, o_color.as_ptr());

        // Specify the layout of the vertex data
        let a_pos = CString::from_slice("a_Pos".as_bytes());
        gl.BindFragDataLocation(program, 0, a_pos.as_ptr());

        let pos_attr = gl.GetAttribLocation(program, a_pos.as_ptr());
        gl.EnableVertexAttribArray(pos_attr as GLuint);
        gl.VertexAttribPointer(pos_attr as GLuint, 3, gl::BYTE,
                                gl::FALSE as GLboolean, 0, ptr::null());


        let u_transform = CString::from_slice("u_Transform".as_bytes());
        gl.GetUniformLocation(program, u_transform.as_ptr())
    };

    let (w, h) = window.get_framebuffer_size();
    let view: AffineMatrix3<f32> = Transform::look_at(
        &Point3::new(0f32, -5.0, 0.0),
        &Point3::new(0f32, 0.0, 0.0),
        &Vector3::unit_z(),
    );
    let aspect = w as f32 / h as f32;
    let proj = cgmath::perspective(cgmath::deg(45.0f32), aspect, 1.0, 10.0);

    while !window.should_close() {
        // Poll events
        glfw.poll_events();

        let start = precise_time_s() * 1000.;

        // Clear the screen to black
        unsafe {
            gl.ClearColor(0.3, 0.3, 0.3, 1.0);
            gl.Clear(gl::COLOR_BUFFER_BIT);
        }

        for x in range(-dimension, dimension) {
            for y in range(-dimension, dimension) {
                let mut model = Matrix3::identity().mul_s(0.01f32).to_matrix4();
                model.w = Vector4::new(x as f32 * 0.05,
                                       0f32,
                                       y as f32 * 0.05,
                                       1f32);

                let mat = proj.mul_m(&view.mat).mul_m(&model);

                unsafe {
                    gl.UniformMatrix4fv(trans_uniform,
                                        1,
                                        gl::FALSE,
                                        mat.x.ptr());
                    gl.DrawArrays(gl::TRIANGLES, 0, 3);
                }

            }
        }

        let submit = precise_time_s() * 1000.;

        // Swap buffers
        window.swap_buffers();
        let swap = precise_time_s() * 1000.;

        println!("total time:\t\t{0:4.2}ms", swap - start);
        println!("\tsubmit:\t\t{0:4.2}ms", submit - start);
        println!("\tgpu wait:\t{0:4.2}ms", swap - submit)

    }

    // Cleanup
    unsafe {
        gl.DeleteProgram(program);
        gl.DeleteShader(fs);
        gl.DeleteShader(vs);
        gl.DeleteBuffers(1, &vbo);
        gl.DeleteVertexArrays(1, &vao);
    }
}

fn main() {
    use std::num::Float;

    let args = os::args();
    if args.len() == 1 {
        println!("gfx-perf [gl|gfx] <size>");
        return;
    }

    let mode = &args[1];
    let count: int = if args.len() >= 2 {
        FromStr::from_str(args[2].as_slice())
    } else {
        None
    }.unwrap_or(10000);

    let count = ((count as f64).sqrt() / 2.) as int;

    let glfw = glfw::init(glfw::FAIL_ON_ERRORS).unwrap();

    glfw.window_hint(glfw::WindowHint::ContextVersion(3, 2));
    glfw.window_hint(glfw::WindowHint::OpenglForwardCompat(true));
    glfw.window_hint(glfw::WindowHint::OpenglProfile(glfw::OpenGlProfileHint::Core));

    let (window, events) = glfw
        .create_window(640, 480, "Cube example", glfw::WindowMode::Windowed)
        .expect("Failed to create GLFW window.");

    window.make_current();
    glfw.set_error_callback(glfw::FAIL_ON_ERRORS);
    window.set_key_polling(true);

    println!("count is {}", count*count*4);
    match mode.as_slice() {
        "gfx" => gfx_main(glfw, window, events, count),
        "gl" => gl_main(glfw, window, events, count),
        x => {
            println!("{} is not a known mode", x)
        }
    }
}<|MERGE_RESOLUTION|>--- conflicted
+++ resolved
@@ -12,19 +12,12 @@
 // See the License for the specific language governing permissions and
 // limitations under the License.
 
-<<<<<<< HEAD
-#![feature(phase)]
 #![feature(plugin)]
 
 extern crate cgmath;
 extern crate gfx;
 #[macro_use]
 #[plugin]
-=======
-extern crate cgmath;
-extern crate gfx;
-#[macro_use]
->>>>>>> 4e937771
 extern crate gfx_macros;
 extern crate glfw;
 extern crate time;
